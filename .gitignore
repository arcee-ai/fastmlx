--- conflicted
+++ resolved
@@ -1,9 +1,5 @@
 .DS_Store
 __pycache__
 *.egg-info
-<<<<<<< HEAD
-venv/
 env/
-=======
-venv/*
->>>>>>> c0ce5fd3
+venv/*
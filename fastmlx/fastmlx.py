"""Main module for FastMLX API server.

This module provides a FastAPI-based server for hosting MLX models,
including Vision Language Models (VLMs) and Language Models (LMs).
It offers an OpenAI-compatible API for chat completions and model management.
"""

import argparse
import asyncio
import os
from typing import Any, Dict, List
from urllib.parse import unquote

from fastapi import FastAPI, HTTPException, Response
from fastapi.middleware.cors import CORSMiddleware
from fastapi.responses import JSONResponse, StreamingResponse

from .types.chat.chat_completion import (
    ChatCompletionRequest,
    ChatCompletionResponse,
    ChatMessage,
)
from .types.model import SupportedModels

try:
    from mlx_vlm import generate as vlm_generate
    from mlx_vlm.prompt_utils import apply_chat_template as apply_vlm_chat_template
    from mlx_vlm.utils import load_config

    from .utils import (
        MODEL_REMAPPING,
        MODELS,
        apply_lm_chat_template,
        get_eom_token,
        get_tool_prompt,
        handle_function_calls,
        lm_generate,
        lm_stream_generator,
        load_lm_model,
        load_vlm_model,
        vlm_stream_generator,
    )

    MLX_AVAILABLE = True
except ImportError:
    print("Warning: mlx or mlx_lm not available. Some functionality will be limited.")
    MLX_AVAILABLE = False


class ModelProvider:
    def __init__(self):
        self.models: Dict[str, Dict[str, Any]] = {}
        self.lock = asyncio.Lock()

    def load_model(self, model_name: str):
        if model_name not in self.models:
            config = load_config(model_name)
            model_type = MODEL_REMAPPING.get(config["model_type"], config["model_type"])
            if model_type in MODELS["vlm"]:
                self.models[model_name] = load_vlm_model(model_name, config)
            else:
                self.models[model_name] = load_lm_model(model_name, config)

        return self.models[model_name]

    async def remove_model(self, model_name: str) -> bool:
        async with self.lock:
            if model_name in self.models:
                del self.models[model_name]
                return True
            return False

    async def get_available_models(self):
        async with self.lock:
            return list(self.models.keys())


<<<<<<< HEAD
class ChatMessage(BaseModel):

    role: str
    content: str


class ChatCompletionRequest(BaseModel):

    model: str
    messages: List[ChatMessage]
    image: Optional[str] = Field(default=None)
    max_tokens: Optional[int] = Field(default=100)
    stream: Optional[bool] = Field(default=False)
    temperature: Optional[float] = Field(default=0.2)


class ChatCompletionResponse(BaseModel):

    id: str
    object: str = "chat.completion"
    created: int
    model: str
    choices: List[dict]


=======
>>>>>>> 0bbcf552
app = FastAPI()


def int_or_float(value):

    try:
        return int(value)
    except ValueError:
        try:
            return float(value)
        except ValueError:
            raise argparse.ArgumentTypeError(f"{value} is not an int or float")


def calculate_default_workers(workers: int = 2) -> int:
    if num_workers_env := os.getenv("FASTMLX_NUM_WORKERS"):
        try:
            workers = int(num_workers_env)
        except ValueError:
            workers = max(1, int(os.cpu_count() * float(num_workers_env)))
    return workers


# Add CORS middleware
def setup_cors(app: FastAPI, allowed_origins: List[str]):
    app.add_middleware(
        CORSMiddleware,
        allow_origins=allowed_origins,
        allow_credentials=True,
        allow_methods=["*"],
        allow_headers=["*"],
    )


# Initialize the ModelProvider
model_provider = ModelProvider()


@app.post("/v1/chat/completions", response_model=ChatCompletionResponse)
async def chat_completion(request: ChatCompletionRequest):
    """
    Handle chat completion requests for both VLM and LM models.

    Args:
        request (ChatCompletionRequest): The chat completion request.

    Returns:
        ChatCompletionResponse (ChatCompletionResponse): The generated chat completion response.

    Raises:
        HTTPException (str): If MLX library is not available.
    """
    if not MLX_AVAILABLE:
        raise HTTPException(status_code=500, detail="MLX library not available")

    stream = request.stream
    model_data = model_provider.load_model(request.model)
    model = model_data["model"]
    config = model_data["config"]
    model_type = MODEL_REMAPPING.get(config["model_type"], config["model_type"])
    stop_words = get_eom_token(request.model)

    if model_type in MODELS["vlm"]:
        processor = model_data["processor"]
        image_processor = model_data["image_processor"]

        image_url = None
        chat_messages = []

        for msg in request.messages:
            if isinstance(msg.content, str):
                chat_messages.append({"role": msg.role, "content": msg.content})
            elif isinstance(msg.content, list):
                text_content = ""
                for content_part in msg.content:
                    if content_part.type == "text":
                        text_content += content_part.text + " "
                    elif content_part.type == "image_url":
                        image_url = content_part.image_url["url"]
                chat_messages.append(
                    {"role": msg.role, "content": text_content.strip()}
                )

        if not image_url and model_type in MODELS["vlm"]:
            raise HTTPException(
                status_code=400, detail="Image URL not provided for VLM model"
            )

        prompt = ""
        if model.config.model_type != "paligemma":
            prompt = apply_vlm_chat_template(processor, config, chat_messages)
        else:
            prompt = chat_messages[-1]["content"]

        if stream:
            return StreamingResponse(
                vlm_stream_generator(
                    model,
                    request.model,
                    processor,
                    image_url,
                    prompt,
                    image_processor,
                    request.max_tokens,
                    request.temperature,
                ),
                media_type="text/event-stream",
            )
        else:
            # Generate the response
            output = vlm_generate(
                model,
                processor,
                image_url,
                prompt,
                image_processor,
                max_tokens=request.max_tokens,
                temp=request.temperature,
                verbose=False,
            )

    else:
        # Add function calling information to the prompt
        if request.tools and "firefunction-v2" not in request.model:
            # Handle system prompt
            if request.messages and request.messages[0].role == "system":
                pass
            else:
                # Generate system prompt based on model and tools
                prompt, user_role = get_tool_prompt(
                    request.model,
                    [tool.model_dump() for tool in request.tools],
                    request.messages[-1].content,
                )

                if user_role:
                    request.messages[-1].content = prompt
                else:
                    # Insert the system prompt at the beginning of the messages
                    request.messages.insert(
                        0, ChatMessage(role="system", content=prompt)
                    )

        tokenizer = model_data["tokenizer"]

        chat_messages = [
            {"role": msg.role, "content": msg.content} for msg in request.messages
        ]
        prompt = apply_lm_chat_template(tokenizer, chat_messages, request)

        if stream:
            return StreamingResponse(
                lm_stream_generator(
                    model,
                    request.model,
                    tokenizer,
                    prompt,
                    request.max_tokens,
                    request.temperature,
                    stop_words=stop_words,
                ),
                media_type="text/event-stream",
            )
        else:
            output = lm_generate(
                model,
                tokenizer,
                prompt,
                request.max_tokens,
                temp=request.temperature,
                stop_words=stop_words,
            )

    # Parse the output to check for function calls
    return handle_function_calls(output, request)


@app.get("/v1/supported_models", response_model=SupportedModels)
async def get_supported_models():
    """
    Get a list of supported model types for VLM and LM.

    Returns:
        JSONResponse (json): A JSON response containing the supported models.
    """
    return JSONResponse(content=MODELS)


@app.get("/v1/models")
async def list_models():
    """
    List all available (loaded) models.

    Returns:
        dict (dict): A dictionary containing the list of available models.
    """
    return {"models": await model_provider.get_available_models()}


@app.post("/v1/models")
async def add_model(model_name: str):
    """
    Add a new model to the API.

    Args:
        model_name (str): The name of the model to add.

    Returns:
        dict (dict): A dictionary containing the status of the operation.
    """
    model_provider.load_model(model_name)
    return {"status": "success", "message": f"Model {model_name} added successfully"}


@app.delete("/v1/models")
async def remove_model(model_name: str):
    """
    Remove a model from the API.

    Args:
        model_name (str): The name of the model to remove.

    Returns:
        Response (str): A 204 No Content response if successful.

    Raises:
        HTTPException (str): If the model is not found.
    """
    model_name = unquote(model_name).strip('"')
    removed = await model_provider.remove_model(model_name)
    if removed:
        return Response(status_code=204)  # 204 No Content - successful deletion
    else:
        raise HTTPException(status_code=404, detail=f"Model '{model_name}' not found")


def run():
    parser = argparse.ArgumentParser(description="FastMLX API server")
    parser.add_argument(
        "--allowed-origins",
        nargs="+",
        default=["*"],
        help="List of allowed origins for CORS",
    )
    parser.add_argument(
        "--host", type=str, default="0.0.0.0", help="Host to run the server on"
    )
    parser.add_argument(
        "--port", type=int, default=8000, help="Port to run the server on"
    )
    parser.add_argument(
        "--reload",
        type=bool,
        default=False,
        help="Enable auto-reload of the server. Only works when 'workers' is set to None.",
    )

    parser.add_argument(
        "--workers",
        type=int_or_float,
<<<<<<< HEAD
        default=calculate_default_workers,
=======
        default=calculate_default_workers(),
>>>>>>> 0bbcf552
        help="""Number of workers. Overrides the `FASTMLX_NUM_WORKERS` env variable.
        Can be either an int or a float.
        If an int, it will be the number of workers to use.
        If a float, number of workers will be this fraction of the  number of CPU cores available, with a minimum of 1.
        Defaults to the `FASTMLX_NUM_WORKERS` env variable if set and to 2 if not.
        To use all available CPU cores, set it to 1.0.

        Examples:
        --workers 1 (will use 1 worker)
        --workers 1.0 (will use all available CPU cores)
        --workers 0.5 (will use half the number of CPU cores available)
        --workers 0.0 (will use 1 worker)""",
    )

    args = parser.parse_args()
    if isinstance(args.workers, float):
        args.workers = max(1, int(os.cpu_count() * args.workers))

    setup_cors(app, args.allowed_origins)

    import uvicorn

    uvicorn.run(
        "fastmlx:app",
        host=args.host,
        port=args.port,
        reload=args.reload,
        workers=args.workers,
        loop="asyncio",
    )


if __name__ == "__main__":
    run()<|MERGE_RESOLUTION|>--- conflicted
+++ resolved
@@ -74,35 +74,6 @@
         async with self.lock:
             return list(self.models.keys())
 
-
-<<<<<<< HEAD
-class ChatMessage(BaseModel):
-
-    role: str
-    content: str
-
-
-class ChatCompletionRequest(BaseModel):
-
-    model: str
-    messages: List[ChatMessage]
-    image: Optional[str] = Field(default=None)
-    max_tokens: Optional[int] = Field(default=100)
-    stream: Optional[bool] = Field(default=False)
-    temperature: Optional[float] = Field(default=0.2)
-
-
-class ChatCompletionResponse(BaseModel):
-
-    id: str
-    object: str = "chat.completion"
-    created: int
-    model: str
-    choices: List[dict]
-
-
-=======
->>>>>>> 0bbcf552
 app = FastAPI()
 
 
@@ -363,11 +334,7 @@
     parser.add_argument(
         "--workers",
         type=int_or_float,
-<<<<<<< HEAD
-        default=calculate_default_workers,
-=======
         default=calculate_default_workers(),
->>>>>>> 0bbcf552
         help="""Number of workers. Overrides the `FASTMLX_NUM_WORKERS` env variable.
         Can be either an int or a float.
         If an int, it will be the number of workers to use.

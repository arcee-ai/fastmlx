"""Main module for FastMLX API server.

This module provides a FastAPI-based server for hosting MLX models,
including Vision Language Models (VLMs) and Language Models (LMs).
It offers an OpenAI-compatible API for chat completions and model management.
"""

import argparse
import asyncio
import os
import time
from typing import Any, Dict, List
from urllib.parse import unquote

from fastapi import FastAPI, HTTPException, Response
from fastapi.middleware.cors import CORSMiddleware
from fastapi.responses import JSONResponse, StreamingResponse

from .types.chat.chat_completion import (
    ChatCompletionRequest,
    ChatCompletionResponse,
    ChatMessage,
)
from .types.model import SupportedModels

try:
    from mlx_vlm import generate as vlm_generate
    from mlx_vlm.prompt_utils import apply_chat_template as apply_vlm_chat_template
    from mlx_vlm.utils import load_config

    from .utils import (
        MODEL_REMAPPING,
        MODELS,
        apply_lm_chat_template,
        get_eom_token,
        get_tool_prompt,
        handle_function_calls,
        lm_generate,
        lm_stream_generator,
        load_lm_model,
        load_vlm_model,
        vlm_stream_generator,
    )

    MLX_AVAILABLE = True
except ImportError:
    print("Warning: mlx or mlx_lm not available. Some functionality will be limited.")
    MLX_AVAILABLE = False


class ModelProvider:
    def __init__(self):
        self.models: Dict[str, Dict[str, Any]] = {}
        self.lock = asyncio.Lock()

    def load_model(self, model_name: str):
        if model_name not in self.models:
            config = load_config(model_name)
            model_type = MODEL_REMAPPING.get(config["model_type"], config["model_type"])
            if model_type in MODELS["vlm"]:
                self.models[model_name] = load_vlm_model(model_name, config)
            else:
                self.models[model_name] = load_lm_model(model_name, config)

        return self.models[model_name]

    async def remove_model(self, model_name: str) -> bool:
        async with self.lock:
            if model_name in self.models:
                del self.models[model_name]
                return True
            return False

    async def get_available_models(self):
        async with self.lock:
            return list(self.models.keys())


app = FastAPI()


def int_or_float(value):

    try:
        return int(value)
    except ValueError:
        try:
            return float(value)
        except ValueError:
            raise argparse.ArgumentTypeError(f"{value} is not an int or float")


def calculate_default_workers(workers: int = 2) -> int:
    if num_workers_env := os.getenv("FASTMLX_NUM_WORKERS"):
        try:
            workers = int(num_workers_env)
        except ValueError:
            workers = max(1, int(os.cpu_count() * float(num_workers_env)))
    return workers


# Add CORS middleware
def setup_cors(app: FastAPI, allowed_origins: List[str]):
    app.add_middleware(
        CORSMiddleware,
        allow_origins=allowed_origins,
        allow_credentials=True,
        allow_methods=["*"],
        allow_headers=["*"],
    )


# Initialize the ModelProvider
model_provider = ModelProvider()


@app.post("/v1/chat/completions", response_model=ChatCompletionResponse)
async def chat_completion(request: ChatCompletionRequest):
    """
    Handle chat completion requests for both VLM and LM models.

    Args:
        request (ChatCompletionRequest): The chat completion request.

    Returns:
        ChatCompletionResponse (ChatCompletionResponse): The generated chat completion response.

    Raises:
        HTTPException (str): If MLX library is not available.
    """
    if not MLX_AVAILABLE:
        raise HTTPException(status_code=500, detail="MLX library not available")

    stream = request.stream
    model_data = model_provider.load_model(request.model)
    model = model_data["model"]
    config = model_data["config"]
    model_type = MODEL_REMAPPING.get(config["model_type"], config["model_type"])
    stop_words = get_eom_token(request.model)

    if model_type in MODELS["vlm"]:
        processor = model_data["processor"]
        image_processor = model_data["image_processor"]

        image_url = None
        chat_messages = []

        for msg in request.messages:
            if isinstance(msg.content, str):
                chat_messages.append({"role": msg.role, "content": msg.content})
            elif isinstance(msg.content, list):
                text_content = ""
                for content_part in msg.content:
                    if content_part.type == "text":
                        text_content += content_part.text + " "
                    elif content_part.type == "image_url":
                        image_url = content_part.image_url["url"]
                chat_messages.append(
                    {"role": msg.role, "content": text_content.strip()}
                )

        if not image_url and model_type in MODELS["vlm"]:
            raise HTTPException(
                status_code=400, detail="Image URL not provided for VLM model"
            )

        prompt = ""
        if model.config.model_type != "paligemma":
            prompt = apply_vlm_chat_template(processor, config, chat_messages)
        else:
            prompt = chat_messages[-1]["content"]

        if stream:
            return StreamingResponse(
                vlm_stream_generator(
                    model,
                    request.model,
                    processor,
                    image_url,
                    prompt,
                    image_processor,
                    request.max_tokens,
                    request.temperature,
                ),
                media_type="text/event-stream",
            )
        else:
            # Generate the response
            output = vlm_generate(
                model,
                processor,
                image_url,
                prompt,
                image_processor,
                max_tokens=request.max_tokens,
                temp=request.temperature,
                verbose=False,
            )

    else:
        # Add function calling information to the prompt
        if request.tools and "firefunction-v2" not in request.model:
            # Handle system prompt
            if request.messages and request.messages[0].role == "system":
                pass
            else:
                # Generate system prompt based on model and tools
                prompt, user_role = get_tool_prompt(
                    request.model,
                    [tool.model_dump() for tool in request.tools],
                    request.messages[-1].content,
                )

                if user_role:
                    request.messages[-1].content = prompt
                else:
                    # Insert the system prompt at the beginning of the messages
                    request.messages.insert(
                        0, ChatMessage(role="system", content=prompt)
                    )

        tokenizer = model_data["tokenizer"]

        chat_messages = [
            {"role": msg.role, "content": msg.content} for msg in request.messages
        ]
        prompt = apply_lm_chat_template(tokenizer, chat_messages, request)

        if stream:
            return StreamingResponse(
                lm_stream_generator(
                    model,
                    request.model,
                    tokenizer,
                    prompt,
                    request.max_tokens,
                    request.temperature,
                    stop_words=stop_words,
                ),
                media_type="text/event-stream",
            )
        else:
            output = lm_generate(
                model,
                tokenizer,
                prompt,
                request.max_tokens,
                temp=request.temperature,
                stop_words=stop_words,
            )

    # Parse the output to check for function calls
    return handle_function_calls(output, request)


@app.get("/v1/supported_models", response_model=SupportedModels)
async def get_supported_models():
    """
    Get a list of supported model types for VLM and LM.

    Returns:
        JSONResponse (json): A JSON response containing the supported models.
    """
    return JSONResponse(content=MODELS)


@app.get("/v1/models")
async def list_models():
    """
<<<<<<< HEAD
    Get list of models - provided in OpenAI API compliant format.
    """
    models = await model_provider.get_available_models()
    models_data = []
    for model in models:
        models_data.append(
            {
                "id": model,
                "object": "model",
                "created": int(time.time()),
                "owned_by": "system",
            }
        )
    return {"object": "list", "data": models_data}
=======
    List all available (loaded) models.

    Returns:
        dict (dict): A dictionary containing the list of available models.
    """
    return {"models": await model_provider.get_available_models()}
>>>>>>> c0ce5fd3


@app.post("/v1/models")
async def add_model(model_name: str):
    """
    Add a new model to the API.

    Args:
        model_name (str): The name of the model to add.

    Returns:
        dict (dict): A dictionary containing the status of the operation.
    """
    model_provider.load_model(model_name)
    return {"status": "success", "message": f"Model {model_name} added successfully"}


@app.delete("/v1/models")
async def remove_model(model_name: str):
    """
    Remove a model from the API.

    Args:
        model_name (str): The name of the model to remove.

    Returns:
        Response (str): A 204 No Content response if successful.

    Raises:
        HTTPException (str): If the model is not found.
    """
    model_name = unquote(model_name).strip('"')
    removed = await model_provider.remove_model(model_name)
    if removed:
        return Response(status_code=204)  # 204 No Content - successful deletion
    else:
        raise HTTPException(status_code=404, detail=f"Model '{model_name}' not found")


def run():
    parser = argparse.ArgumentParser(description="FastMLX API server")
    parser.add_argument(
        "--allowed-origins",
        nargs="+",
        default=["*"],
        help="List of allowed origins for CORS",
    )
    parser.add_argument(
        "--host", type=str, default="0.0.0.0", help="Host to run the server on"
    )
    parser.add_argument(
        "--port", type=int, default=8000, help="Port to run the server on"
    )
    parser.add_argument(
        "--reload",
        type=bool,
        default=False,
        help="Enable auto-reload of the server. Only works when 'workers' is set to None.",
    )

    parser.add_argument(
        "--workers",
        type=int_or_float,
        default=calculate_default_workers(),
        help="""Number of workers. Overrides the `FASTMLX_NUM_WORKERS` env variable.
        Can be either an int or a float.
        If an int, it will be the number of workers to use.
        If a float, number of workers will be this fraction of the  number of CPU cores available, with a minimum of 1.
        Defaults to the `FASTMLX_NUM_WORKERS` env variable if set and to 2 if not.
        To use all available CPU cores, set it to 1.0.

        Examples:
        --workers 1 (will use 1 worker)
        --workers 1.0 (will use all available CPU cores)
        --workers 0.5 (will use half the number of CPU cores available)
        --workers 0.0 (will use 1 worker)""",
    )

    args = parser.parse_args()
    if isinstance(args.workers, float):
        args.workers = max(1, int(os.cpu_count() * args.workers))

    setup_cors(app, args.allowed_origins)

    import uvicorn

    uvicorn.run(
        "fastmlx:app",
        host=args.host,
        port=args.port,
        reload=args.reload,
        workers=args.workers,
        loop="asyncio",
    )


if __name__ == "__main__":
    run()<|MERGE_RESOLUTION|>--- conflicted
+++ resolved
@@ -267,7 +267,6 @@
 @app.get("/v1/models")
 async def list_models():
     """
-<<<<<<< HEAD
     Get list of models - provided in OpenAI API compliant format.
     """
     models = await model_provider.get_available_models()
@@ -282,14 +281,6 @@
             }
         )
     return {"object": "list", "data": models_data}
-=======
-    List all available (loaded) models.
-
-    Returns:
-        dict (dict): A dictionary containing the list of available models.
-    """
-    return {"models": await model_provider.get_available_models()}
->>>>>>> c0ce5fd3
 
 
 @app.post("/v1/models")
